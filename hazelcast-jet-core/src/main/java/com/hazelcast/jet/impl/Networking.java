--- conflicted
+++ resolved
@@ -77,14 +77,10 @@
 
     void handle(Packet packet) throws IOException {
         if (packet.isFlagRaised(FLAG_JET_FLOW_CONTROL)) {
-            handleFlowControlPacket(packet.getConn().getEndPoint(), packet.toByteArray());
+            handleFlowControlPacket(packet.getConn().getRemoteAddress(), packet.toByteArray());
         } else {
             handleStreamPacket(packet);
         }
-<<<<<<< HEAD
-        handleFlowControlPacket(packet.getConn().getRemoteAddress(), packet.toByteArray());
-=======
->>>>>>> 560bb4bb
     }
 
     private void handleStreamPacket(Packet packet) {
