--- conflicted
+++ resolved
@@ -36,16 +36,11 @@
 public class ProcessorTasklet implements Tasklet {
 
     private final Processor processor;
-<<<<<<< HEAD
     private final Queue<ArrayList<InboundEdgeStream>> instreamGroupQueue;
     private CircularCursor<InboundEdgeStream> instreamCursor;
-=======
-    private final Queue<ArrayList<InboundEdgeStream>> inboundStreamsQueue;
-    private CircularCursor<InboundEdgeStream> inboundStreamCursor;
->>>>>>> e40c508f
     private final ArrayDequeWithPredicate inbox;
     private final ArrayDequeOutbox outbox;
-    private final OutboundEdgeStream[] outStreams;
+    private final OutboundEdgeStream[] outstreams;
     private final ProgressTracker progTracker = new ProgressTracker();
 
     private InboundEdgeStream currInstream;
@@ -61,21 +56,12 @@
                 .stream()
                 .collect(groupingBy(InboundEdgeStream::priority, TreeMap::new, toCollection(ArrayList::new)))
                 .entrySet().stream()
-<<<<<<< HEAD
                 .map(Entry::getValue).collect(toCollection(ArrayDeque::new));
         this.inbox = new ArrayDequeWithPredicate();
         this.outbox = new ArrayDequeOutbox(outstreams.size());
-        this.outStreams = outstreams.toArray(new OutboundEdgeStream[instreams.size()]);
+        this.outstreams = outstreams.toArray(new OutboundEdgeStream[outstreams.size()]);
         this.instreamCursor = popInboundStreamGroup();
-=======
-                .map(Entry::getValue).collect(Collectors.toCollection(ArrayDeque::new));
-        this.inbox = new ArrayDequeWithPredicate();
-        this.outbox = new ArrayDequeOutbox(outboundStreams.size());
-        this.outboundStreams = outboundStreams.toArray(new OutboundEdgeStream[outboundStreams.size()]);
-        this.inboundStreamCursor = popInboundStreamGroup();
-
         processor.init(new ProcessorContextImpl(), outbox);
->>>>>>> e40c508f
     }
 
     @Override
@@ -92,13 +78,8 @@
                 currInstream = null;
             }
         }
-<<<<<<< HEAD
         tryEmptyOutbox();
-        return TaskletResult.valueOf(progTracker);
-=======
-        trySendOutbox();
         return progTracker.toProgressState();
->>>>>>> e40c508f
     }
 
     private CircularCursor<InboundEdgeStream> popInboundStreamGroup() {
@@ -114,13 +95,8 @@
         if (instreamCursor == null) {
             return;
         }
-<<<<<<< HEAD
         final InboundEdgeStream first = instreamCursor.value();
-        TaskletResult result;
-=======
-        final InboundEdgeStream first = inboundStreamCursor.value();
         ProgressState result;
->>>>>>> e40c508f
         do {
             currInstream = instreamCursor.value();
             result = currInstream.drainAvailableItemsInto(inbox);
@@ -153,7 +129,7 @@
             return;
         }
         if (processor.complete()) {
-            for (OutboundEdgeStream outboundStream : outboundStreams) {
+            for (OutboundEdgeStream outboundStream : outstreams) {
                 outbox.add(outboundStream.ordinal(), outboundStream.goneItem());
             }
             progTracker.update(DONE);
@@ -168,13 +144,9 @@
         for (int i = 0; i < outbox.queueCount(); i++) {
             final Queue q = outbox.queueWithOrdinal(i);
             for (Object item; (item = q.peek()) != null; ) {
-<<<<<<< HEAD
-                if (!outStreams[i].offer(item)) {
+                final ProgressState state = outstreams[i].offer(item);
+                if (!state.isDone()) {
                     progTracker.notDone();
-=======
-                ProgressState offered = outboundStreams[i].offer(item);
-                if (!offered.isDone()) {
->>>>>>> e40c508f
                     continue nextOutboundStream;
                 }
                 q.remove();
