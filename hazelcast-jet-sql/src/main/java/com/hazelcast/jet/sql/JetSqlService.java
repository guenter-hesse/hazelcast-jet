--- conflicted
+++ resolved
@@ -36,13 +36,8 @@
 import com.hazelcast.jet.sql.impl.OptUtils;
 import com.hazelcast.jet.sql.impl.PhysicalRel;
 import com.hazelcast.jet.sql.impl.RowCountMetadata;
-<<<<<<< HEAD
 import com.hazelcast.jet.sql.impl.cost.CostFactory;
 import com.hazelcast.jet.sql.impl.rule.FullScanPhysicalRule;
-=======
-import com.hazelcast.jet.sql.impl.connector.FullScanPhysicalRule;
-import com.hazelcast.jet.sql.impl.cost.CostFactory;
->>>>>>> e97f1e68
 import com.hazelcast.jet.sql.impl.schema.JetSchema;
 import com.hazelcast.sql.impl.type.QueryDataType;
 import org.apache.calcite.adapter.java.JavaTypeFactory;
@@ -130,7 +125,7 @@
         this.instance = instance;
         this.schema = new JetSchema(instance);
         this.validator = createValidator();
-
+        
         connectionConfig = createConnectionConfig();
         planner = createPlanner(connectionConfig);
     }
@@ -196,9 +191,9 @@
             RelOptCluster cluster
     ) {
         SqlToRelConverter.ConfigBuilder sqlToRelConfigBuilder = SqlToRelConverter.configBuilder()
-                                                                                 .withConvertTableAccess(CONVERTER_CONVERT_TABLE_ACCESS)
-                                                                                 .withTrimUnusedFields(CONVERTER_TRIM_UNUSED_FIELDS)
-                                                                                 .withExpand(CONVERTER_EXPAND);
+                .withConvertTableAccess(CONVERTER_CONVERT_TABLE_ACCESS)
+                .withTrimUnusedFields(CONVERTER_TRIM_UNUSED_FIELDS)
+                .withExpand(CONVERTER_EXPAND);
         return new SqlToRelConverter(
                 null,
                 validator,
@@ -243,11 +238,11 @@
      */
     private RelNode convert(SqlNode node) {
         JavaTypeFactory typeFactory = new JetTypeFactory();
-
+        
         Prepare.CatalogReader catalogReader = createCatalogReader(typeFactory, connectionConfig, schema);
         RelOptCluster cluster = createCluster(planner, typeFactory);
         SqlToRelConverter sqlToRelConverter = createSqlToRelConverter(catalogReader, validator, cluster);
-
+        
         // 1. Perform initial conversion.
         RelRoot root = sqlToRelConverter.convertQuery(node, false, true);
 
